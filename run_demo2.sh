#! /bin/bash

# 2013 - P. Poulain, A. G. de Brevern

# exit script at first error
set -e

function pause(){
    read -r -s -n1 -p "Press any key to continue."
    echo
}


echo "#------------------------------------------------------------------------#"
echo "|                                                                        |"
echo "|  Demo script for PBxplore: multiple conformation analysis              |"
echo "|                                                                        |"
echo "#------------------------------------------------------------------------#"

pause

# create and move into the demo directory
mkdir demo2_tmp
cd demo2_tmp
cp ../demo2/* ./

echo "#------------------------------------------------------------------------#"
echo "|                                                                        |"
echo "|  Protein Blocks assignment: many conformations of the same protein     |"
echo "|                                                                        |"
echo "#------------------------------------------------------------------------#"

echo  -e "\n"
echo "Test with the 225 conformations of the beta3 integrin"
echo "../PBassign.py -p md_traj.pdb -o md_traj"
pause
../PBassign.py -p md_traj.pdb -o md_traj


echo "#------------------------------------------------------------------------#"
echo "|                                                                        |"
echo "|  Make statistics (Neq)                                                 |"
echo "|                                                                        |"
echo "#------------------------------------------------------------------------#"

echo  -e "\n"
echo "../PBstat.py -f md_traj.PB.count -o md_traj"
pause
../PBstat.py -f md_traj.PB.count -o md_traj


echo  -e "\n"
echo "#------------------------------------------------------------------------#"
echo "|                                                                        |"
echo "|  Make statistics with several PB assignment fasta files options        |"
echo "|                                                                        |"
echo "#------------------------------------------------------------------------#"


echo  -e "\n"
echo "Test with several 'PB.count' files"
echo "../PBstat.py -f md_traj_1.PB.count -f md_traj_2.PB.count -f md_traj_3.PB.count -o test_output"
pause
../PBstat.py -f md_traj_1.PB.count -f md_traj_2.PB.count -f md_traj_3.PB.count -o test_output


echo  -e "\n"
echo "#------------------------------------------------------------------------#"
echo "|                                                                        |"
echo "|  Making statitics: playing with Neq graphic                            |"
echo "|                                                                        |"
echo "#------------------------------------------------------------------------#"


echo  -e "\n"
<<<<<<< HEAD
echo "Test with --residue-min and --residue-max options"
echo "../PBstat.py -f md_traj.PB.fasta -o md_traj --map --neq --logo --residue-min 10 --residue-max 30"
pause
../PBstat.py -f md_traj.PB.fasta -o md_traj --map --neq --logo --residue-max 10 --residue-min 30
=======
echo "Test with --neq-residue-lower, --neq-residue-upper, and --neq-residue-shift options"
echo "../PBstat.py -f md_traj.PB.count -o md_traj --neq-residue-lower=10 --neq-residue-upper=30 --neq-residue-shift=5"
pause
../PBstat.py -f md_traj.PB.count -o md_traj --neq-residue-lower=10 --neq-residue-upper=30 --neq-residue-shift=5
>>>>>>> 8f9ac0d0


echo  -e "\n"
echo "#------------------------------------------------------------------------#"
echo "|                                                                        |"
echo "|  Demo completed!                                                       |"
echo "|                                                                        |"
echo "#------------------------------------------------------------------------#"
echo 
echo "Look at *.PB.* files in the demo directory."
pwd
ls -lh 
<|MERGE_RESOLUTION|>--- conflicted
+++ resolved
@@ -73,17 +73,10 @@
 
 
 echo  -e "\n"
-<<<<<<< HEAD
 echo "Test with --residue-min and --residue-max options"
 echo "../PBstat.py -f md_traj.PB.fasta -o md_traj --map --neq --logo --residue-min 10 --residue-max 30"
 pause
 ../PBstat.py -f md_traj.PB.fasta -o md_traj --map --neq --logo --residue-max 10 --residue-min 30
-=======
-echo "Test with --neq-residue-lower, --neq-residue-upper, and --neq-residue-shift options"
-echo "../PBstat.py -f md_traj.PB.count -o md_traj --neq-residue-lower=10 --neq-residue-upper=30 --neq-residue-shift=5"
-pause
-../PBstat.py -f md_traj.PB.count -o md_traj --neq-residue-lower=10 --neq-residue-upper=30 --neq-residue-shift=5
->>>>>>> 8f9ac0d0
 
 
 echo  -e "\n"
